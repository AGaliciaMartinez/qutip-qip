# This file is part of QuTiP: Quantum Toolbox in Python.
#
#    Copyright (c) 2011 and later, Paul D. Nation and Robert J. Johansson.
#    All rights reserved.
#
#    Redistribution and use in source and binary forms, with or without
#    modification, are permitted provided that the following conditions are
#    met:
#
#    1. Redistributions of source code must retain the above copyright notice,
#       this list of conditions and the following disclaimer.
#
#    2. Redistributions in binary form must reproduce the above copyright
#       notice, this list of conditions and the following disclaimer in the
#       documentation and/or other materials provided with the distribution.
#
#    3. Neither the name of the QuTiP: Quantum Toolbox in Python nor the names
#       of its contributors may be used to endorse or promote products derived
#       from this software without specific prior written permission.
#
#    THIS SOFTWARE IS PROVIDED BY THE COPYRIGHT HOLDERS AND CONTRIBUTORS
#    "AS IS" AND ANY EXPRESS OR IMPLIED WARRANTIES, INCLUDING, BUT NOT
#    LIMITED TO, THE IMPLIED WARRANTIES OF MERCHANTABILITY AND FITNESS FOR A
#    PARTICULAR PURPOSE ARE DISCLAIMED. IN NO EVENT SHALL THE COPYRIGHT
#    HOLDER OR CONTRIBUTORS BE LIABLE FOR ANY DIRECT, INDIRECT, INCIDENTAL,
#    SPECIAL, EXEMPLARY, OR CONSEQUENTIAL DAMAGES (INCLUDING, BUT NOT
#    LIMITED TO, PROCUREMENT OF SUBSTITUTE GOODS OR SERVICES; LOSS OF USE,
#    DATA, OR PROFITS; OR BUSINESS INTERRUPTION) HOWEVER CAUSED AND ON ANY
#    THEORY OF LIABILITY, WHETHER IN CONTRACT, STRICT LIABILITY, OR TORT
#    (INCLUDING NEGLIGENCE OR OTHERWISE) ARISING IN ANY WAY OUT OF THE USE
#    OF THIS SOFTWARE, EVEN IF ADVISED OF THE POSSIBILITY OF SUCH DAMAGE.
###############################################################################

import scipy.sparse as sp
import scipy.linalg as la
import numpy as np
from numpy.testing import assert_equal, assert_, run_module_suite

from qutip.qobj import Qobj
from qutip.random_objects import rand_ket, rand_dm, rand_herm, rand_unitary
from qutip.states import basis, fock_dm
from qutip.operators import create, destroy, num, sigmax
from qutip.superoperator import spre, spost, operator_to_vector
from qutip.superop_reps import to_super
from qutip.tensor import tensor, super_tensor

from operator import add, mul, truediv, sub


def test_QobjData():
    "Qobj data"
    N = 10
    data1 = np.random.random(
        (N, N)) + 1j * np.random.random((N, N)) - (0.5 + 0.5j)
    q1 = Qobj(data1)
    # check if data is a csr_matrix if originally array
    assert_equal(sp.isspmatrix_csr(q1.data), True)
    # check if dense ouput is equal to original data
    assert_(np.all(q1.data.todense() - np.matrix(data1) == 0))

    data2 = np.random.random(
        (N, N)) + 1j * np.random.random((N, N)) - (0.5 + 0.5j)
    data2 = sp.csr_matrix(data2)
    q2 = Qobj(data2)
    # check if data is a csr_matrix if originally csr_matrix
    assert_equal(sp.isspmatrix_csr(q2.data), True)

    data3 = 1
    q3 = Qobj(data3)
    # check if data is a csr_matrix if originally int
    assert_equal(sp.isspmatrix_csr(q3.data), True)

    data4 = np.random.random(
        (N, N)) + 1j * np.random.random((N, N)) - (0.5 + 0.5j)
    data4 = np.matrix(data4)
    q4 = Qobj(data4)
    # check if data is a csr_matrix if originally csr_matrix
    assert_equal(sp.isspmatrix_csr(q4.data), True)
    assert_(np.all(q4.data.todense() - np.matrix(data4) == 0))


def test_QobjType():
    "Qobj type"
    N = int(np.ceil(10.0 * np.random.random())) + 5

    ket_data = np.random.random((N, 1))
    ket_qobj = Qobj(ket_data)
    assert_equal(ket_qobj.type, 'ket')
    assert_(ket_qobj.isket)

    bra_data = np.random.random((1, N))
    bra_qobj = Qobj(bra_data)
    assert_equal(bra_qobj.type, 'bra')
    assert_(bra_qobj.isbra)

    oper_data = np.random.random((N, N))
    oper_qobj = Qobj(oper_data)
    assert_equal(oper_qobj.type, 'oper')
    assert_(oper_qobj.isoper)

    N = 9
    super_data = np.random.random((N, N))
    super_qobj = Qobj(super_data, dims=[[[3]], [[3]]])
    assert_equal(super_qobj.type, 'super')
    assert_(super_qobj.issuper)

    operket_qobj = operator_to_vector(oper_qobj)
    assert_(operket_qobj.isoperket)
    operbra_qobj = operket_qobj.dag()
    assert_(operbra_qobj.isoperbra)


def test_QobjHerm():
    "Qobj Hermicity"
    N = 10
    data = np.random.random(
        (N, N)) + 1j * np.random.random((N, N)) - (0.5 + 0.5j)
    q = Qobj(data)
    assert_equal(q.isherm, False)

    data = data + data.conj().T
    q = Qobj(data)
    assert_(q.isherm)

    q_a = destroy(5)
    assert_(not q_a.isherm)

    q_ad = create(5)
    assert_(not q_ad.isherm)

    # test addition of two nonhermitian operators adding up to a hermitian one
    q_x = q_a + q_ad
    assert_(q_x.isherm)  # isherm use the _isherm cache from q_a + q_ad
    q_x._isherm = None   # reset _isherm cache
    assert_(q_x.isherm)  # recalculate _isherm

    # test addition of one hermitan and one nonhermitian operator
    q = q_x + q_a
    assert_(not q.isherm)
    q._isherm = None
    assert_(not q.isherm)

    # test addition of two hermitan operators
    q = q_x + q_x
    assert_(q.isherm)
    q._isherm = None
    assert_(q.isherm)


def test_QobjDimsShape():
    "Qobj shape"
    N = 10
    data = np.random.random(
        (N, N)) + 1j * np.random.random((N, N)) - (0.5 + 0.5j)

    q1 = Qobj(data)
    assert_equal(q1.dims, [[10], [10]])
    assert_equal(q1.shape, [10, 10])

    data = np.random.random(
        (N, 1)) + 1j * np.random.random((N, 1)) - (0.5 + 0.5j)

    q1 = Qobj(data)
    assert_equal(q1.dims, [[10], [1]])
    assert_equal(q1.shape, [10, 1])

    N = 4

    data = np.random.random(
        (N, N)) + 1j * np.random.random((N, N)) - (0.5 + 0.5j)

    q1 = Qobj(data, dims=[[2, 2], [2, 2]])
    assert_equal(q1.dims, [[2, 2], [2, 2]])
    assert_equal(q1.shape, [4, 4])


def test_QobjAddition():
    "Qobj addition"
    data1 = np.array([[1, 2], [3, 4]])
    data2 = np.array([[5, 6], [7, 8]])

    data3 = data1 + data2

    q1 = Qobj(data1)
    q2 = Qobj(data2)
    q3 = Qobj(data3)

    q4 = q1 + q2

    q4_type = q4.type
    q4_isherm = q4.isherm
    q4._type = None
    q4._isherm = None  # clear cached values
    assert_equal(q4_type, q4.type)
    assert_equal(q4_isherm, q4.isherm)

    # check elementwise addition/subtraction
    assert_equal(q3, q4)

    # check that addition is commutative
    assert_equal(q1 + q2, q2 + q1)

    data = np.random.random((5, 5))
    q = Qobj(data)

    x1 = q + 5
    x2 = 5 + q

    data = data + np.eye(5) * 5
    assert_(np.all(x1.data.todense() - np.matrix(data) == 0))
    assert_(np.all(x2.data.todense() - np.matrix(data) == 0))

    data = np.random.random((5, 5))
    q = Qobj(data)
    x3 = q + data
    x4 = data + q

    data = 2.0 * data
    assert_(np.all(x3.data.todense() - np.matrix(data) == 0))
    assert_(np.all(x4.data.todense() - np.matrix(data) == 0))


def test_QobjSubtraction():
    "Qobj subtraction"
    data1 = np.random.random(
        (5, 5)) + 1j * np.random.random((5, 5)) - (0.5 + 0.5j)
    q1 = Qobj(data1)

    data2 = np.random.random(
        (5, 5)) + 1j * np.random.random((5, 5)) - (0.5 + 0.5j)
    q2 = Qobj(data2)

    q3 = q1 - q2
    data3 = data1 - data2

    assert_(np.all(q3.data.todense() - np.matrix(data3) == 0))

    q4 = q2 - q1
    data4 = data2 - data1

    assert_(np.all(q4.data.todense() - np.matrix(data4) == 0))


def test_QobjMultiplication():
    "Qobj multiplication"
    data1 = np.array([[1, 2], [3, 4]])
    data2 = np.array([[5, 6], [7, 8]])

    data3 = np.dot(data1, data2)

    q1 = Qobj(data1)
    q2 = Qobj(data2)
    q3 = Qobj(data3)

    q4 = q1 * q2

    assert_equal(q3, q4)


def test_QobjDivision():
    "Qobj division"
    data = np.random.random(
        (5, 5)) + 1j * np.random.random((5, 5)) - (0.5 + 0.5j)
    q = Qobj(data)
    randN = 10 * np.random.random()
    q = q / randN
    assert_(np.all(q.data.todense() - np.matrix(data) / randN == 0))


def test_QobjPower():
    "Qobj power"
    data = np.random.random(
        (5, 5)) + 1j * np.random.random((5, 5)) - (0.5 + 0.5j)
    q = Qobj(data)

    q2 = q ** 2
    assert_((q2.data.todense() - np.matrix(data) ** 2 < 1e-12).all())

    q3 = q ** 3
    assert_((q3.data.todense() - np.matrix(data) ** 3 < 1e-12).all())


def test_QobjNeg():
    "Qobj negation"
    data = np.random.random(
        (5, 5)) + 1j * np.random.random((5, 5)) - (0.5 + 0.5j)
    q = Qobj(data)
    x = -q
    assert_(np.all(x.data.todense() + np.matrix(data) == 0))
    assert_equal(q.isherm, x.isherm)
    assert_equal(q.type, x.type)


def test_QobjEquals():
    "Qobj equals"
    data = np.random.random(
        (5, 5)) + 1j * np.random.random((5, 5)) - (0.5 + 0.5j)
    q1 = Qobj(data)
    q2 = Qobj(data)
    assert_equal(q1, q2)

    q1 = Qobj(data)
    q2 = Qobj(-data)
    assert_equal(q1 != q2, True)


def test_QobjGetItem():
    "Qobj getitem"
    data = np.random.random(
        (5, 5)) + 1j * np.random.random((5, 5)) - (0.5 + 0.5j)
    q = Qobj(data)
    assert_equal(q[0, 0], data[0, 0])
    assert_equal(q[-1, 2], data[-1, 2])


def test_CheckMulType():
    "Qobj multiplication type"

    # ket-bra and bra-ket multiplication
    psi = basis(5)
    dm = psi * psi.dag()
    assert_(dm.isoper)
    assert_(dm.isherm)

    nrm = psi.dag() * psi
    assert_equal(np.prod(nrm.shape), 1)
    assert_((abs(nrm) == 1)[0, 0])

    # operator-operator multiplication
    H1 = rand_herm(3)
    H2 = rand_herm(3)
    out = H1 * H2
    assert_(out.isoper)
    out = H1 * H1
    assert_(out.isoper)
    assert_(out.isherm)
    out = H2 * H2
    assert_(out.isoper)
    assert_(out.isherm)

    U = rand_unitary(5)
    out = U.dag() * U
    assert_(out.isoper)
    assert_(out.isherm)

    N = num(5)

    out = N * N
    assert_(out.isoper)
    assert_(out.isherm)

    # operator-ket and bra-operator multiplication
    op = sigmax()
    ket1 = basis(2)
    ket2 = op * ket1
    assert_(ket2.isket)

    bra1 = basis(2).dag()
    bra2 = bra1 * op
    assert_(bra2.isbra)

    assert_(bra2.dag() == ket2)

    # superoperator-operket and operbra-superoperator multiplication
    sop = to_super(sigmax())
    opket1 = operator_to_vector(fock_dm(2))
    opket2 = sop * opket1
    assert(opket2.isoperket)

    opbra1 = operator_to_vector(fock_dm(2)).dag()
    opbra2 = opbra1 * sop
    assert(opbra2.isoperbra)

    assert_(opbra2.dag() == opket2)


def test_QobjConjugate():
    "Qobj conjugate"
    data = np.random.random(
        (5, 5)) + 1j * np.random.random((5, 5)) - (0.5 + 0.5j)
    A = Qobj(data)
    B = A.conj()
    assert_(np.all(B.data.todense() - np.matrix(data.conj()) == 0))
    assert_equal(A.isherm, B.isherm)
    assert_equal(A.type, B.type)
    assert_equal(A.superrep, B.superrep)


def test_QobjDagger():
    "Qobj adjoint (dagger)"
    data = np.random.random(
        (5, 5)) + 1j * np.random.random((5, 5)) - (0.5 + 0.5j)
    A = Qobj(data)
    B = A.dag()
    assert_(np.all(B.data.todense() - np.matrix(data.conj().T) == 0))
    assert_equal(A.isherm, B.isherm)
    assert_equal(A.type, B.type)
    assert_equal(A.superrep, B.superrep)


def test_QobjDiagonals():
    "Qobj diagonals"
    data = np.random.random(
        (5, 5)) + 1j * np.random.random((5, 5)) - (0.5 + 0.5j)
    A = Qobj(data)
    b = A.diag()
    assert_(np.all(b - np.diag(data) == 0))


def test_QobjEigenEnergies():
    "Qobj eigenenergies"
    data = np.eye(5)
    A = Qobj(data)
    b = A.eigenenergies()
    assert_(np.all(b - np.ones(5) == 0))

    data = np.diag(np.arange(10))
    A = Qobj(data)
    b = A.eigenenergies()
    assert_(np.all(b - np.arange(10) == 0))

    data = np.diag(np.arange(10))
    A = 5 * Qobj(data)
    b = A.eigenenergies()
    assert_(np.all(b - 5 * np.arange(10) == 0))


def test_QobjEigenStates():
    "Qobj eigenstates"
    data = np.eye(5)
    A = Qobj(data)
    b, c = A.eigenstates()
    assert_(np.all(b - np.ones(5) == 0))

    kets = np.array([basis(5, k) for k in range(5)])

    for k in range(5):
        assert_equal(c[k], kets[k])


def test_QobjExpm():
    "Qobj expm"
    data = np.random.random(
        (15, 15)) + 1j * np.random.random((15, 15)) - (0.5 + 0.5j)
    A = Qobj(data)
    B = A.expm()
    assert_((B.data.todense() - np.matrix(la.expm(data)) < 1e-10).all())


<<<<<<< HEAD
def test_QobjExpmExplicitlySparse():
    "Qobj expm (explicit sparse)"
    data = np.random.random(
        (15, 15)) + 1j * np.random.random((15, 15)) - (0.5 + 0.5j)
    A = Qobj(data)
    B = A.expm(sparse=True)
    assert_((B.data.todense() - np.matrix(la.expm(data)) < 1e-10).all())


def test_QobjExpmExplicitDense():
    "Qobj expm (explicit dense)"
    data = np.random.random(
        (15, 15)) + 1j * np.random.random((15, 15)) - (0.5 + 0.5j)
    A = Qobj(data)
    B = A.expm(sparse=False)
    assert_((B.data.todense() - np.matrix(la.expm(data)) < 1e-10).all())


=======
>>>>>>> 71802e0f
def test_Qobj_sqrtm():
    "Qobj sqrtm"
    data = np.random.random(
        (5, 5)) + 1j * np.random.random((5, 5)) - (0.5 + 0.5j)
    A = Qobj(data)
    B = A.sqrtm()
    assert_(A == B * B)


def test_QobjFull():
    "Qobj full"
    data = np.random.random(
        (15, 15)) + 1j * np.random.random((15, 15)) - (0.5 + 0.5j)
    A = Qobj(data)
    b = A.full()
    assert_(np.all(b - data == 0))


def test_QobjNorm():
    "Qobj norm"
    # vector L2-norm test
    N = 20
    x = np.random.random(N) + 1j * np.random.random(N)
    A = Qobj(x)
    assert_equal(np.abs(A.norm() - la.norm(A.data.data, 2)) < 1e-12, True)
    # vector max (inf) norm test
    assert_equal(
        np.abs(A.norm('max') - la.norm(A.data.data, np.inf)) < 1e-12, True)
    # operator frobius norm
    x = np.random.random((N, N)) + 1j * np.random.random((N, N))
    A = Qobj(x)
    assert_equal(
        np.abs(A.norm('fro') - la.norm(A.full(), 'fro')) < 1e-12, True)


def test_QobjPermute():
    "Qobj permute"
    A = basis(5, 0)
    B = basis(5, 4)
    C = basis(5, 2)
    psi = tensor(A, B, C)
    psi2 = psi.permute([2, 0, 1])
    assert_equal(psi2, tensor(C, A, B))

    A = fock_dm(5, 0)
    B = fock_dm(5, 4)
    C = fock_dm(5, 2)
    rho = tensor(A, B, C)
    rho2 = rho.permute([2, 0, 1])
    assert_equal(rho2, tensor(C, A, B))

    for ii in range(3):
        A = rand_ket(5)
        B = rand_ket(5)
        C = rand_ket(5)
        psi = tensor(A, B, C)
        psi2 = psi.permute([1, 0, 2])
        assert_equal(psi2, tensor(B, A, C))

    for ii in range(3):
        A = rand_dm(5)
        B = rand_dm(5)
        C = rand_dm(5)
        rho = tensor(A, B, C)
        rho2 = rho.permute([1, 0, 2])
        assert_equal(rho2, tensor(B, A, C))


def test_KetType():
    "Qobj ket type"

    psi = basis(2, 1)

    assert_(psi.isket)
    assert_(not psi.isbra)
    assert_(not psi.isoper)
    assert_(not psi.issuper)

    psi = tensor(basis(2, 1), basis(2, 0))

    assert_(psi.isket)
    assert_(not psi.isbra)
    assert_(not psi.isoper)
    assert_(not psi.issuper)


def test_BraType():
    "Qobj bra type"

    psi = basis(2, 1).dag()

    assert_equal(psi.isket, False)
    assert_equal(psi.isbra, True)
    assert_equal(psi.isoper, False)
    assert_equal(psi.issuper, False)

    psi = tensor(basis(2, 1).dag(), basis(2, 0).dag())

    assert_equal(psi.isket, False)
    assert_equal(psi.isbra, True)
    assert_equal(psi.isoper, False)
    assert_equal(psi.issuper, False)


def test_OperType():
    "Qobj operator type"

    psi = basis(2, 1)
    rho = psi * psi.dag()

    assert_equal(rho.isket, False)
    assert_equal(rho.isbra, False)
    assert_equal(rho.isoper, True)
    assert_equal(rho.issuper, False)


def test_SuperType():
    "Qobj superoperator type"

    psi = basis(2, 1)
    rho = psi * psi.dag()

    sop = spre(rho)

    assert_equal(sop.isket, False)
    assert_equal(sop.isbra, False)
    assert_equal(sop.isoper, False)
    assert_equal(sop.issuper, True)

    sop = spost(rho)

    assert_equal(sop.isket, False)
    assert_equal(sop.isbra, False)
    assert_equal(sop.isoper, False)
    assert_equal(sop.issuper, True)


def test_arithmetic_preserves_superrep():
    """
    Checks that binary ops preserve 'superrep'.

    .. note::

        The random superoperators are not chosen in a way that reflects the
        structure of that superrep, but are simply random matrices.
    """

    dims = [[[2], [2]], [[2], [2]]]
    shape = (4, 4)

    def check(superrep, operation, chk_op, chk_scalar):
        S1 = Qobj(np.random.random(shape), superrep=superrep, dims=dims)
        S2 = Qobj(np.random.random(shape), superrep=superrep, dims=dims)
        x = np.random.random()

        check_list = []
        if chk_op:
            check_list.append(operation(S1, S2))
        if chk_scalar:
            check_list.append(operation(S1, x))
        if chk_op and chk_scalar:
            check_list.append(operation(x, S2))

        for S in check_list:
            assert_equal(S.type, "super",
                         "Operator {} did not preserve type='super'.".format(
                             operation)
                         )
            assert_equal(S.superrep, superrep,
                         "Operator {} did not preserve superrep={}.".format(
                             operation, superrep)
                         )

    dimension = 4
    for superrep in ['super', 'choi', 'chi']:
        for operation, chk_op, chk_scalar in [
                (add, True, True),
                (sub, True, True),
                (mul, True, True),
                (truediv, False, True),
                (tensor, True, False)
        ]:
            yield check, superrep, operation, chk_op, chk_scalar


def test_isherm_skew():
    """
    mul and tensor of skew-Hermitian operators report ``isherm = True``.
    """
    iH = 1j * rand_herm(5)

    assert_(not iH.isherm)
    assert_((iH * iH).isherm)
    assert_(tensor(iH, iH).isherm)


def test_super_tensor_property():
    """
    Tensor: Super_tensor correctly tensors on underlying spaces.
    """
    U1 = rand_unitary(3)
    U2 = rand_unitary(5)

    U = tensor(U1, U2)
    S_tens = to_super(U)

    S_supertens = super_tensor(to_super(U1), to_super(U2))

    assert_equal(S_tens, S_supertens)
    assert_equal(S_supertens.superrep, 'super')

if __name__ == "__main__":
    run_module_suite()<|MERGE_RESOLUTION|>--- conflicted
+++ resolved
@@ -447,7 +447,6 @@
     assert_((B.data.todense() - np.matrix(la.expm(data)) < 1e-10).all())
 
 
-<<<<<<< HEAD
 def test_QobjExpmExplicitlySparse():
     "Qobj expm (explicit sparse)"
     data = np.random.random(
@@ -466,8 +465,6 @@
     assert_((B.data.todense() - np.matrix(la.expm(data)) < 1e-10).all())
 
 
-=======
->>>>>>> 71802e0f
 def test_Qobj_sqrtm():
     "Qobj sqrtm"
     data = np.random.random(
