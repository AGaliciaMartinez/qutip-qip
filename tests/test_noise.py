# This file is part of QuTiP: Quantum Toolbox in Python.
#
#    Copyright (c) 2011 and later, The QuTiP Project
#    All rights reserved.
#
#    Redistribution and use in source and binary forms, with or without
#    modification, are permitted provided that the following conditions are
#    met:
#
#    1. Redistributions of source code must retain the above copyright notice,
#       this list of conditions and the following disclaimer.
#
#    2. Redistributions in binary form must reproduce the above copyright
#       notice, this list of conditions and the following disclaimer in the
#       documentation and/or other materials provided with the distribution.
#
#    3. Neither the name of the QuTiP: Quantum Toolbox in Python nor the names
#       of its contributors may be used to endorse or promote products derived
#       from this software without specific prior written permission.
#
#    THIS SOFTWARE IS PROVIDED BY THE COPYRIGHT HOLDERS AND CONTRIBUTORS
#    "AS IS" AND ANY EXPRESS OR IMPLIED WARRANTIES, INCLUDING, BUT NOT
#    LIMITED TO, THE IMPLIED WARRANTIES OF MERCHANTABILITY AND FITNESS FOR A
#    PARTICULAR PURPOSE ARE DISCLAIMED. IN NO EVENT SHALL THE COPYRIGHT
#    HOLDER OR CONTRIBUTORS BE LIABLE FOR ANY DIRECT, INDIRECT, INCIDENTAL,
#    SPECIAL, EXEMPLARY, OR CONSEQUENTIAL DAMAGES (INCLUDING, BUT NOT
#    LIMITED TO, PROCUREMENT OF SUBSTITUTE GOODS OR SERVICES; LOSS OF USE,
#    DATA, OR PROFITS; OR BUSINESS INTERRUPTION) HOWEVER CAUSED AND ON ANY
#    THEORY OF LIABILITY, WHETHER IN CONTRACT, STRICT LIABILITY, OR TORT
#    (INCLUDING NEGLIGENCE OR OTHERWISE) ARISING IN ANY WAY OUT OF THE USE
#    OF THIS SOFTWARE, EVEN IF ADVISED OF THE POSSIBILITY OF SUCH DAMAGE.
###############################################################################

from numpy.testing import assert_, run_module_suite, assert_allclose
import numpy as np

<<<<<<< HEAD
from qutip_qip.device import Processor
from qutip_qip.noise import (
    RelaxationNoise, DecoherenceNoise, ControlAmpNoise, RandomNoise, Noise)
from qutip import (qeye, sigmaz, sigmax, sigmay, destroy, identity, tensor,
                    QobjEvo, basis, fidelity, tensor)
from qutip_qip.pulse import Pulse
=======
from qutip import (
    tensor, qeye, sigmaz, sigmax, sigmay, destroy, identity, QobjEvo,
    fidelity, basis
    )
from qutip_qip.device import Processor, SCQubits
from qutip_qip.noise import (
    RelaxationNoise, DecoherenceNoise, ControlAmpNoise, RandomNoise,
    ZZCrossTalk, Noise)
from qutip_qip.pulse import Pulse, Drift
from qutip_qip.circuit import QubitCircuit
>>>>>>> d58c3109


class DriftNoise(Noise):
    def __init__(self, op):
        self.qobj = op

    def get_noisy_dynamics(self, dims, pulses, systematic_noise):
        systematic_noise.add_coherent_noise(self.qobj, 0, coeff=True)
        # test the backward compatibility
        return pulses


class TestNoise:
    def test_decoherence_noise(self):
        """
        Test for the decoherence noise
        """
        tlist = np.array([1, 2, 3, 4, 5, 6])
        coeff = np.array([1, 1, 1, 1, 1, 1])

        # Time-dependent
        decnoise = DecoherenceNoise(
            sigmaz(), coeff=coeff, tlist=tlist, targets=[1])
        dims = [2] * 2
        pulses, systematic_noise = decnoise.get_noisy_dynamics(dims=dims)
        noisy_qu, c_ops = systematic_noise.get_noisy_qobjevo(dims=dims)
        assert_allclose(c_ops[0].ops[0].qobj, tensor(qeye(2), sigmaz()))
        assert_allclose(c_ops[0].ops[0].coeff, coeff)
        assert_allclose(c_ops[0].tlist, tlist)

        # Time-indenpendent and all qubits
        decnoise = DecoherenceNoise(sigmax(), all_qubits=True)
        pulses, systematic_noise = decnoise.get_noisy_dynamics(dims=dims)
        noisy_qu, c_ops = systematic_noise.get_noisy_qobjevo(dims=dims)
        c_ops = [qu.cte for qu in c_ops]
        assert_(tensor([qeye(2), sigmax()]) in c_ops)
        assert_(tensor([sigmax(), qeye(2)]) in c_ops)

        # Time-denpendent and all qubits
        decnoise = DecoherenceNoise(
            sigmax(), all_qubits=True, coeff=coeff*2, tlist=tlist)
        pulses, systematic_noise = decnoise.get_noisy_dynamics(dims=dims)
        noisy_qu, c_ops = systematic_noise.get_noisy_qobjevo(dims=dims)
        assert_allclose(c_ops[0].ops[0].qobj, tensor(sigmax(), qeye(2)))
        assert_allclose(c_ops[0].ops[0].coeff, coeff*2)
        assert_allclose(c_ops[0].tlist, tlist)
        assert_allclose(c_ops[1].ops[0].qobj, tensor(qeye(2), sigmax()))

    def test_relaxation_noise(self):
        """
        Test for the relaxation noise
        """
        # only t1
        a = destroy(2)
        dims = [2] * 3
        relnoise = RelaxationNoise(t1=[1., 1., 1.], t2=None)
        systematic_noise = Pulse(None, None, label="system")
        pulses, systematic_noise = relnoise.get_noisy_dynamics(
            dims=dims, systematic_noise=systematic_noise)
        noisy_qu, c_ops = systematic_noise.get_noisy_qobjevo(dims=dims)
        assert_(len(c_ops) == 3)
        assert_allclose(c_ops[1].cte, tensor([qeye(2), a, qeye(2)]))

        # no relaxation
        dims = [2] * 2
        relnoise = RelaxationNoise(t1=None, t2=None)
        systematic_noise = Pulse(None, None, label="system")
        pulses, systematic_noise = relnoise.get_noisy_dynamics(
            dims=dims, systematic_noise=systematic_noise)
        noisy_qu, c_ops = systematic_noise.get_noisy_qobjevo(dims=dims)
        assert_(len(c_ops) == 0)

        # only t2
        relnoise = RelaxationNoise(t1=None, t2=[0.2, 0.7])
        systematic_noise = Pulse(None, None, label="system")
        pulses, systematic_noise = relnoise.get_noisy_dynamics(
            dims=dims, systematic_noise=systematic_noise)
        noisy_qu, c_ops = systematic_noise.get_noisy_qobjevo(dims=dims)
        assert_(len(c_ops) == 2)

        # t1+t2 and systematic_noise = None
        relnoise = RelaxationNoise(t1=[1., 1.], t2=[0.5, 0.5])
        pulses, systematic_noise = relnoise.get_noisy_dynamics(dims=dims)
        noisy_qu, c_ops = systematic_noise.get_noisy_qobjevo(dims=dims)
        assert_(len(c_ops) == 4)

    def test_control_amplitude_noise(self):
        """
        Test for the control amplitude noise
        """
        tlist = np.array([1, 2, 3, 4, 5, 6])
        coeff = np.array([1, 1, 1, 1, 1, 1])

        # use proc_qobjevo
        pulses = [Pulse(sigmaz(), 0, tlist, coeff)]
        connoise = ControlAmpNoise(coeff=coeff, tlist=tlist)
        noisy_pulses, systematic_noise = \
            connoise.get_noisy_dynamics(pulses=pulses)
        assert_allclose(pulses[0].coherent_noise[0].qobj, sigmaz())
        assert_allclose(noisy_pulses[0].coherent_noise[0].coeff, coeff)

    def test_random_noise(self):
        """
        Test for the white noise
        """
        tlist = np.array([1, 2, 3, 4, 5, 6])
        coeff = np.array([1, 1, 1, 1, 1, 1])
        dummy_qobjevo = QobjEvo(sigmaz(), tlist=tlist)
        mean = 0.
        std = 0.5
        pulses = [Pulse(sigmaz(), 0, tlist, coeff),
                  Pulse(sigmax(), 0, tlist, coeff*2),
                  Pulse(sigmay(), 0, tlist, coeff*3)]

        # random noise with operators from proc_qobjevo
        gaussnoise = RandomNoise(
            dt=0.1, rand_gen=np.random.normal, loc=mean, scale=std)
        noisy_pulses, systematic_noise = \
            gaussnoise.get_noisy_dynamics(pulses=pulses)
        assert_allclose(noisy_pulses[2].qobj, sigmay())
        assert_allclose(noisy_pulses[1].coherent_noise[0].qobj, sigmax())
        assert_allclose(
            len(noisy_pulses[0].coherent_noise[0].tlist),
            len(noisy_pulses[0].coherent_noise[0].coeff))

        # random noise with dt and other random number generator
        pulses = [Pulse(sigmaz(), 0, tlist, coeff),
                  Pulse(sigmax(), 0, tlist, coeff*2),
                  Pulse(sigmay(), 0, tlist, coeff*3)]
        gaussnoise = RandomNoise(lam=0.1, dt=0.2, rand_gen=np.random.poisson)
        assert_(gaussnoise.rand_gen is np.random.poisson)
        noisy_pulses, systematic_noise = \
            gaussnoise.get_noisy_dynamics(pulses=pulses)
        assert_allclose(
            noisy_pulses[0].coherent_noise[0].tlist,
            np.linspace(1, 6, int(5/0.2) + 1))
        assert_allclose(
            noisy_pulses[1].coherent_noise[0].tlist,
            np.linspace(1, 6, int(5/0.2) + 1))
        assert_allclose(
            noisy_pulses[2].coherent_noise[0].tlist,
            np.linspace(1, 6, int(5/0.2) + 1))

    def test_user_defined_noise(self):
        """
        Test for the user-defined noise object
        """
        dr_noise = DriftNoise(sigmax())
        proc = Processor(1)
        proc.add_noise(dr_noise)
        tlist = np.array([0, np.pi/2.])
        proc.add_pulse(Pulse(identity(2), 0, tlist, False))
        result = proc.run_state(init_state=basis(2, 0))
        assert_allclose(
            fidelity(result.states[-1], basis(2, 1)), 1, rtol=1.0e-6)

    def test_zz_cross_talk(self):
        circuit = QubitCircuit(2)
        circuit.add_gate("X", 0)
        processor = SCQubits(2)
        processor.add_noise(ZZCrossTalk(processor.params))
        processor.load_circuit(circuit)
        pulses = processor.get_noisy_pulses(device_noise=True, drift=True)
        for pulse in pulses:
            if not isinstance(pulse, Drift) and pulse.label=="systematic_noise":
                assert(len(pulse.coherent_noise) == 1)<|MERGE_RESOLUTION|>--- conflicted
+++ resolved
@@ -34,14 +34,6 @@
 from numpy.testing import assert_, run_module_suite, assert_allclose
 import numpy as np
 
-<<<<<<< HEAD
-from qutip_qip.device import Processor
-from qutip_qip.noise import (
-    RelaxationNoise, DecoherenceNoise, ControlAmpNoise, RandomNoise, Noise)
-from qutip import (qeye, sigmaz, sigmax, sigmay, destroy, identity, tensor,
-                    QobjEvo, basis, fidelity, tensor)
-from qutip_qip.pulse import Pulse
-=======
 from qutip import (
     tensor, qeye, sigmaz, sigmax, sigmay, destroy, identity, QobjEvo,
     fidelity, basis
@@ -52,7 +44,6 @@
     ZZCrossTalk, Noise)
 from qutip_qip.pulse import Pulse, Drift
 from qutip_qip.circuit import QubitCircuit
->>>>>>> d58c3109
 
 
 class DriftNoise(Noise):
